# Minimal makefile for Sphinx documentation
#

# You can set these variables from the command line, and also
# from the environment for the first two.
SPHINXOPTS    ?=
SPHINXBUILD   ?= sphinx-build
SOURCEDIR     = .
BUILDDIR      = _build

# Put it first so that "make" without argument is like "make help".
help:
	@$(SPHINXBUILD) -M help "$(SOURCEDIR)" "$(BUILDDIR)" $(SPHINXOPTS) $(O)

.PHONY: help Makefile

# Catch-all target: route all unknown targets to Sphinx using the new
# "make mode" option.  $(O) is meant as a shortcut for $(SPHINXOPTS).
%: Makefile
	@$(SPHINXBUILD) -M $@ "$(SOURCEDIR)" "$(BUILDDIR)" $(SPHINXOPTS) $(O)

upload:
<<<<<<< HEAD
	gsutil rsync -r _build/html gs://openo.pt/chop
=======
	gsutil -m cp -r _build/html/* gs://openo.pt/chop/
>>>>>>> 12da08ec
<|MERGE_RESOLUTION|>--- conflicted
+++ resolved
@@ -20,8 +20,4 @@
 	@$(SPHINXBUILD) -M $@ "$(SOURCEDIR)" "$(BUILDDIR)" $(SPHINXOPTS) $(O)
 
 upload:
-<<<<<<< HEAD
-	gsutil rsync -r _build/html gs://openo.pt/chop
-=======
-	gsutil -m cp -r _build/html/* gs://openo.pt/chop/
->>>>>>> 12da08ec
+	gsutil rsync -r _build/html gs://openo.pt/chop